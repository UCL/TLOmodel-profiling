--- conflicted
+++ resolved
@@ -288,11 +288,7 @@
         """
         title_writer: Callable[[str], str]
         if self.website_plaintext_format == "rst":
-<<<<<<< HEAD
             title_writer = lambda t: rst_title_format(t, char_if_rst)
-=======
-            title_writer = rst_title_format
->>>>>>> f038165f
         elif format == "md":
             title_writer = md_title_format
         return title_writer(text)
